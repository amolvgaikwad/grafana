--- conflicted
+++ resolved
@@ -24,12 +24,8 @@
 
 // Typed errors
 var (
-<<<<<<< HEAD
-	ErrDashboardAclInfoMissing = errors.New("User id and user group id cannot both be empty for a dashboard permission.")
-=======
-	ErrDashboardPermissionUserOrUserGroupEmpty = errors.New("User id and user group id cannot both be empty for a dashboard permission.")
-	ErrDashboardPermissionDashboardEmpty       = errors.New("Dashboard Id must be greater than zero for a dashboard permission.")
->>>>>>> 812112f2
+	ErrDashboardAclInfoMissing           = errors.New("User id and user group id cannot both be empty for a dashboard permission.")
+	ErrDashboardPermissionDashboardEmpty = errors.New("Dashboard Id must be greater than zero for a dashboard permission.")
 )
 
 // Dashboard ACL model
