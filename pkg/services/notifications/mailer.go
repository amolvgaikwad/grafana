--- conflicted
+++ resolved
@@ -15,13 +15,12 @@
 	"strconv"
 	"strings"
 
-	gomail "gopkg.in/mail.v2"
-
 	"github.com/grafana/grafana/pkg/models"
 	"github.com/grafana/grafana/pkg/setting"
 	"github.com/grafana/grafana/pkg/util/errutil"
 	"github.com/prometheus/client_golang/prometheus"
 	"github.com/prometheus/client_golang/prometheus/promauto"
+	gomail "gopkg.in/mail.v2"
 )
 
 var (
@@ -185,13 +184,7 @@
 		data = make(map[string]interface{}, 10)
 	}
 
-<<<<<<< HEAD
 	setDefaultTemplateData(ns.Cfg, data, nil)
-	err = mailTemplates.ExecuteTemplate(&buffer, cmd.Template, data)
-	if err != nil {
-		return nil, err
-=======
-	setDefaultTemplateData(data, nil)
 
 	body := make(map[string]string)
 	for _, contentType := range ns.Cfg.Smtp.ContentTypes {
@@ -206,7 +199,6 @@
 		}
 
 		body[contentType] = buffer.String()
->>>>>>> 4cadbba6
 	}
 
 	subject := cmd.Subject
