package ngalert

import (
	"context"
	"time"

	"github.com/grafana/grafana/pkg/services/quota"
	"golang.org/x/sync/errgroup"

	"github.com/grafana/grafana/pkg/services/ngalert/metrics"
	"github.com/grafana/grafana/pkg/services/ngalert/state"

	"github.com/benbjohnson/clock"

	"github.com/grafana/grafana/pkg/api/routing"
	"github.com/grafana/grafana/pkg/infra/log"
	"github.com/grafana/grafana/pkg/services/datasourceproxy"
	"github.com/grafana/grafana/pkg/services/datasources"
	"github.com/grafana/grafana/pkg/services/ngalert/api"
	"github.com/grafana/grafana/pkg/services/ngalert/eval"
	"github.com/grafana/grafana/pkg/services/ngalert/notifier"
	"github.com/grafana/grafana/pkg/services/ngalert/schedule"
	"github.com/grafana/grafana/pkg/services/ngalert/store"
	"github.com/grafana/grafana/pkg/services/sqlstore"
	"github.com/grafana/grafana/pkg/setting"
	"github.com/grafana/grafana/pkg/tsdb"
)

const (
	maxAttempts int64 = 3
	// scheduler interval
	// changing this value is discouraged
	// because this could cause existing alert definition
	// with intervals that are not exactly divided by this number
	// not to be evaluated
	defaultBaseIntervalSeconds = 10
	// default alert definition interval
	defaultIntervalSeconds int64 = 6 * defaultBaseIntervalSeconds
)

func ProvideService(cfg *setting.Cfg, dataSourceCache datasources.CacheService, routeRegister routing.RouteRegister,
	sqlStore *sqlstore.SQLStore, dataService *tsdb.Service, dataProxy *datasourceproxy.DataSourceProxyService,
	quotaService *quota.QuotaService, m *metrics.Metrics) (*AlertNG, error) {
	baseInterval := cfg.AlertingBaseInterval
	if baseInterval <= 0 {
		baseInterval = defaultBaseIntervalSeconds
	}
	baseInterval *= time.Second
	logger := log.New("ngalert")
	store := &store.DBstore{
		BaseInterval:           baseInterval,
		DefaultIntervalSeconds: defaultIntervalSeconds,
		SQLStore:               sqlStore,
		Logger:                 logger,
	}

	alertmanager, err := notifier.New(cfg, store, m)
	if err != nil {
		return nil, err
	}

	schedCfg := schedule.SchedulerCfg{
		C:             clock.New(),
		BaseInterval:  baseInterval,
		Logger:        logger,
		MaxAttempts:   maxAttempts,
<<<<<<< HEAD
		Evaluator:     eval.Evaluator{Cfg: cfg},
=======
		Evaluator:     eval.Evaluator{Cfg: ng.Cfg, Log: ng.Log},
>>>>>>> dcd4bf16
		InstanceStore: store,
		RuleStore:     store,
		Notifier:      alertmanager,
		Metrics:       m,
	}
	schedule := schedule.NewScheduler(schedCfg, dataService)

	ng := &AlertNG{
		Cfg:             cfg,
		DataSourceCache: dataSourceCache,
		RouteRegister:   routeRegister,
		SQLStore:        sqlStore,
		DataService:     dataService,
		DataProxy:       dataProxy,
		QuotaService:    quotaService,
		Metrics:         m,
		Log:             logger,
		Alertmanager:    alertmanager,
		stateManager:    state.NewManager(logger, m),
		schedule:        schedule,
	}
<<<<<<< HEAD
=======
	ng.schedule = schedule.NewScheduler(schedCfg, ng.DataService, ng.Cfg.AppURL)

>>>>>>> dcd4bf16
	api := api.API{
		Cfg:             ng.Cfg,
		DatasourceCache: ng.DataSourceCache,
		RouteRegister:   ng.RouteRegister,
		DataService:     ng.DataService,
		Schedule:        ng.schedule,
		DataProxy:       ng.DataProxy,
		QuotaService:    ng.QuotaService,
		InstanceStore:   store,
		RuleStore:       store,
		AlertingStore:   store,
		Alertmanager:    ng.Alertmanager,
		StateManager:    ng.stateManager,
	}
	api.RegisterAPIEndpoints(ng.Metrics)

	return ng, nil
}

// AlertNG is the service for evaluating the condition of an alert definition.
type AlertNG struct {
	Cfg             *setting.Cfg
	DataSourceCache datasources.CacheService
	RouteRegister   routing.RouteRegister
	SQLStore        *sqlstore.SQLStore
	DataService     *tsdb.Service
	DataProxy       *datasourceproxy.DataSourceProxyService
	QuotaService    *quota.QuotaService
	Metrics         *metrics.Metrics
	Alertmanager    *notifier.Alertmanager
	Log             log.Logger
	schedule        schedule.ScheduleService
	stateManager    *state.Manager
}

// Run starts the scheduler.
func (ng *AlertNG) Run(ctx context.Context) error {
	ng.Log.Debug("ngalert starting")
	ng.schedule.WarmStateCache(ng.stateManager)

	children, subCtx := errgroup.WithContext(ctx)
	children.Go(func() error {
		return ng.schedule.Ticker(subCtx, ng.stateManager)
	})
	children.Go(func() error {
		return ng.Alertmanager.Run(subCtx)
	})
	return children.Wait()
}

// IsDisabled returns true if the alerting service is disable for this instance.
func (ng *AlertNG) IsDisabled() bool {
	if ng.Cfg == nil {
		return true
	}
	return !ng.Cfg.IsNgAlertEnabled()
}<|MERGE_RESOLUTION|>--- conflicted
+++ resolved
@@ -64,17 +64,13 @@
 		BaseInterval:  baseInterval,
 		Logger:        logger,
 		MaxAttempts:   maxAttempts,
-<<<<<<< HEAD
-		Evaluator:     eval.Evaluator{Cfg: cfg},
-=======
-		Evaluator:     eval.Evaluator{Cfg: ng.Cfg, Log: ng.Log},
->>>>>>> dcd4bf16
+		Evaluator:     eval.Evaluator{Cfg: cfg, Log: logger},
 		InstanceStore: store,
 		RuleStore:     store,
 		Notifier:      alertmanager,
 		Metrics:       m,
 	}
-	schedule := schedule.NewScheduler(schedCfg, dataService)
+	schedule := schedule.NewScheduler(schedCfg, dataService, cfg.AppURL)
 
 	ng := &AlertNG{
 		Cfg:             cfg,
@@ -90,11 +86,6 @@
 		stateManager:    state.NewManager(logger, m),
 		schedule:        schedule,
 	}
-<<<<<<< HEAD
-=======
-	ng.schedule = schedule.NewScheduler(schedCfg, ng.DataService, ng.Cfg.AppURL)
-
->>>>>>> dcd4bf16
 	api := api.API{
 		Cfg:             ng.Cfg,
 		DatasourceCache: ng.DataSourceCache,
