--- conflicted
+++ resolved
@@ -17,11 +17,6 @@
 
 type postgresMacroEngine struct {
 	*sqleng.SQLMacroEngineBase
-<<<<<<< HEAD
-	timeRange   backend.TimeRange
-	query       plugins.DataSubQuery
-=======
->>>>>>> 5c3c15fa
 	timescaledb bool
 }
 
@@ -90,19 +85,11 @@
 			return "", fmt.Errorf("missing time column argument for macro %v", name)
 		}
 
-<<<<<<< HEAD
-		return fmt.Sprintf("%s BETWEEN '%s' AND '%s'", args[0], m.timeRange.From.UTC().Format(time.RFC3339Nano), m.timeRange.To.UTC().Format(time.RFC3339Nano)), nil
-	case "__timeFrom":
-		return fmt.Sprintf("'%s'", m.timeRange.From.UTC().Format(time.RFC3339Nano)), nil
-	case "__timeTo":
-		return fmt.Sprintf("'%s'", m.timeRange.To.UTC().Format(time.RFC3339Nano)), nil
-=======
 		return fmt.Sprintf("%s BETWEEN '%s' AND '%s'", args[0], timeRange.GetFromAsTimeUTC().Format(time.RFC3339Nano), timeRange.GetToAsTimeUTC().Format(time.RFC3339Nano)), nil
 	case "__timeFrom":
 		return fmt.Sprintf("'%s'", timeRange.GetFromAsTimeUTC().Format(time.RFC3339Nano)), nil
 	case "__timeTo":
 		return fmt.Sprintf("'%s'", timeRange.GetToAsTimeUTC().Format(time.RFC3339Nano)), nil
->>>>>>> 5c3c15fa
 	case "__timeGroup":
 		if len(args) < 2 {
 			return "", fmt.Errorf("macro %v needs time column and interval and optional fill value", name)
@@ -137,28 +124,16 @@
 		if len(args) == 0 {
 			return "", fmt.Errorf("missing time column argument for macro %v", name)
 		}
-<<<<<<< HEAD
-		return fmt.Sprintf("%s >= %d AND %s <= %d", args[0], m.timeRange.From.Unix(), args[0], m.timeRange.To.Unix()), nil
-=======
 		return fmt.Sprintf("%s >= %d AND %s <= %d", args[0], timeRange.GetFromAsSecondsEpoch(), args[0], timeRange.GetToAsSecondsEpoch()), nil
->>>>>>> 5c3c15fa
 	case "__unixEpochNanoFilter":
 		if len(args) == 0 {
 			return "", fmt.Errorf("missing time column argument for macro %v", name)
 		}
-<<<<<<< HEAD
-		return fmt.Sprintf("%s >= %d AND %s <= %d", args[0], m.timeRange.From.UTC().UnixNano(), args[0], m.timeRange.To.UTC().UnixNano()), nil
-	case "__unixEpochNanoFrom":
-		return fmt.Sprintf("%d", m.timeRange.From.UTC().UnixNano()), nil
-	case "__unixEpochNanoTo":
-		return fmt.Sprintf("%d", m.timeRange.To.UTC().UnixNano()), nil
-=======
 		return fmt.Sprintf("%s >= %d AND %s <= %d", args[0], timeRange.GetFromAsTimeUTC().UnixNano(), args[0], timeRange.GetToAsTimeUTC().UnixNano()), nil
 	case "__unixEpochNanoFrom":
 		return fmt.Sprintf("%d", timeRange.GetFromAsTimeUTC().UnixNano()), nil
 	case "__unixEpochNanoTo":
 		return fmt.Sprintf("%d", timeRange.GetToAsTimeUTC().UnixNano()), nil
->>>>>>> 5c3c15fa
 	case "__unixEpochGroup":
 		if len(args) < 2 {
 			return "", fmt.Errorf("macro %v needs time column and interval and optional fill value", name)
