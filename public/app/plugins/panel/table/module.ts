///<reference path="../../../headers/common.d.ts" />

import angular from 'angular';
import _ from 'lodash';
import $ from 'jquery';
import moment from 'moment';
import * as FileExport from 'app/core/utils/file_export';
import {MetricsPanelCtrl} from 'app/plugins/sdk';
import {transformDataToTable} from './transformers';
import {tablePanelEditor} from './editor';
import {TableRenderer} from './renderer';

class TablePanelCtrl extends MetricsPanelCtrl {
  static templateUrl = 'module.html';

  pageIndex: number;
  dataRaw: any;
  table: any;

  panelDefaults = {
    targets: [{}],
    transform: 'timeseries_to_columns',
    pageSize: null,
    showHeader: true,
    styles: [
      {
        type: 'date',
        pattern: 'Time',
        dateFormat: 'YYYY-MM-DD HH:mm:ss',
      },
      {
        unit: 'short',
        type: 'number',
        decimals: 2,
        colors: ["rgba(245, 54, 54, 0.9)", "rgba(237, 129, 40, 0.89)", "rgba(50, 172, 45, 0.97)"],
        colorMode: null,
        pattern: '/.*/',
        thresholds: [],
      }
    ],
    columns: [],
    scroll: true,
    fontSize: '100%',
    sort: {col: 0, desc: true},
  };

  /** @ngInject */
  constructor($scope, $injector, private annotationsSrv, private $sanitize) {
    super($scope, $injector);
    this.pageIndex = 0;

    if (this.panel.styles === void 0) {
      this.panel.styles = this.panel.columns;
      this.panel.columns = this.panel.fields;
      delete this.panel.columns;
      delete this.panel.fields;
    }

    _.defaults(this.panel, this.panelDefaults);

    this.events.on('data-received', this.onDataReceived.bind(this));
    this.events.on('data-error', this.onDataError.bind(this));
    this.events.on('data-snapshot-load', this.onDataReceived.bind(this));
    this.events.on('init-edit-mode', this.onInitEditMode.bind(this));
    this.events.on('init-panel-actions', this.onInitPanelActions.bind(this));
  }

  onInitEditMode() {
    this.addEditorTab('Options', tablePanelEditor, 2);
  }

  onInitPanelActions(actions) {
    actions.push({text: 'Export CSV', click: 'ctrl.exportCsv()'});
  }

  issueQueries(datasource) {
    this.pageIndex = 0;

    if (this.panel.transform === 'annotations') {
      this.setTimeQueryStart();
      return this.annotationsSrv.getAnnotations(this.dashboard).then(annotations => {
        return {data: annotations};
      });
    }

    return super.issueQueries(datasource);
  }

  onDataError(err) {
    this.dataRaw = [];
    this.render();
  }

  onDataReceived(dataList) {
    this.dataRaw = dataList;
    this.pageIndex = 0;

    // automatically correct transform mode based on data
    if (this.dataRaw && this.dataRaw.length) {
      if (this.dataRaw[0].type === 'table') {
        this.panel.transform = 'table';
      } else {
        if (this.dataRaw[0].type === 'docs') {
          this.panel.transform = 'json';
        } else {
          if (this.panel.transform === 'table' || this.panel.transform === 'json') {
            this.panel.transform = 'timeseries_to_rows';
          }
        }
      }
    }

    this.render();
  }

  render() {
    this.table = transformDataToTable(this.dataRaw, this.panel);
    this.table.sort(this.panel.sort);
    return super.render(this.table);
  }

  toggleColumnSort(col, colIndex) {
    // remove sort flag from current column
    if (this.table.columns[this.panel.sort.col]) {
      this.table.columns[this.panel.sort.col].sort = false;
    }

    if (this.panel.sort.col === colIndex) {
      if (this.panel.sort.desc) {
        this.panel.sort.desc = false;
      } else {
        this.panel.sort.col = null;
      }
    } else {
      this.panel.sort.col = colIndex;
      this.panel.sort.desc = true;
    }
    this.render();
  }

  exportCsv() {
<<<<<<< HEAD
    var renderer = new TableRenderer(this.panel, this.table, this.dashboard.isTimezoneUtc());
=======
    var renderer = new TableRenderer(this.panel, this.table, this.dashboard.isTimezoneUtc(), this.$sanitize);
>>>>>>> 383b3130
    FileExport.exportTableDataToCsv(renderer.render_values());
  }

  link(scope, elem, attrs, ctrl) {
    var data;
    var panel = ctrl.panel;
    var pageCount = 0;
    var formaters = [];

    function getTableHeight() {
      var panelHeight = ctrl.height;

      if (pageCount > 1) {
        panelHeight -= 26;
      }

      return (panelHeight - 31) + 'px';
    }

    function appendTableRows(tbodyElem) {
      var renderer = new TableRenderer(panel, data, ctrl.dashboard.isTimezoneUtc(), ctrl.$sanitize);
      tbodyElem.empty();
      tbodyElem.html(renderer.render(ctrl.pageIndex));
    }

    function switchPage(e) {
      var el = $(e.currentTarget);
      ctrl.pageIndex = (parseInt(el.text(), 10)-1);
      renderPanel();
    }

    function appendPaginationControls(footerElem) {
      footerElem.empty();

      var pageSize = panel.pageSize || 100;
      pageCount = Math.ceil(data.rows.length / pageSize);
      if (pageCount === 1) {
        return;
      }

      var startPage = Math.max(ctrl.pageIndex - 3, 0);
      var endPage = Math.min(pageCount, startPage + 9);

      var paginationList = $('<ul></ul>');

      for (var i = startPage; i < endPage; i++) {
        var activeClass = i === ctrl.pageIndex ? 'active' : '';
        var pageLinkElem = $('<li><a class="table-panel-page-link pointer ' + activeClass + '">' + (i+1) + '</a></li>');
        paginationList.append(pageLinkElem);
      }

      footerElem.append(paginationList);
    }

    function renderPanel() {
      var panelElem = elem.parents('.panel');
      var rootElem = elem.find('.table-panel-scroll');
      var tbodyElem = elem.find('tbody');
      var footerElem = elem.find('.table-panel-footer');

      elem.css({'font-size': panel.fontSize});
      panelElem.addClass('table-panel-wrapper');

      appendTableRows(tbodyElem);
      appendPaginationControls(footerElem);

      rootElem.css({'max-height': panel.scroll ? getTableHeight() : '' });
    }

    elem.on('click', '.table-panel-page-link', switchPage);

    scope.$on('$destroy', function() {
      elem.off('click', '.table-panel-page-link');
    });

    ctrl.events.on('render', function(renderData) {
      data = renderData || data;
      if (data) {
        renderPanel();
      }
      ctrl.renderingCompleted();
    });
  }
}

export {
  TablePanelCtrl,
  TablePanelCtrl as PanelCtrl
};<|MERGE_RESOLUTION|>--- conflicted
+++ resolved
@@ -139,11 +139,7 @@
   }
 
   exportCsv() {
-<<<<<<< HEAD
-    var renderer = new TableRenderer(this.panel, this.table, this.dashboard.isTimezoneUtc());
-=======
     var renderer = new TableRenderer(this.panel, this.table, this.dashboard.isTimezoneUtc(), this.$sanitize);
->>>>>>> 383b3130
     FileExport.exportTableDataToCsv(renderer.render_values());
   }
 
