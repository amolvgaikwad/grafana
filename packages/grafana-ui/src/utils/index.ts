export * from './processTimeSeries';
<<<<<<< HEAD
export * from './valueFormats/valueFormats';
=======
export * from './colors';
>>>>>>> f5ae40cf
<|MERGE_RESOLUTION|>--- conflicted
+++ resolved
@@ -1,6 +1,3 @@
 export * from './processTimeSeries';
-<<<<<<< HEAD
 export * from './valueFormats/valueFormats';
-=======
-export * from './colors';
->>>>>>> f5ae40cf
+export * from './colors';